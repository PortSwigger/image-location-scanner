--- conflicted
+++ resolved
@@ -6,14 +6,10 @@
 images and possibly give away their home location, e.g. a dating site or
 children's chatroom.
 
-<<<<<<< HEAD
-More information on this topic, including a presentation at the New
+More information on this topic, including a whitepaper 
+based on a real-world site audit given as a presentation at the New
 Jersey chapter of the OWASP organization, can be found at
 [www.veggiespam.com/ils/](http://www.veggiespam.com/ils/) .
-=======
-A whitepaper / presentation based on a real-world site audit can be
-found at [http://www.veggiespam.com/ils](http://www.veggiespam.com/ils).
->>>>>>> 7a217894
 
 This software finds the GPS information inside of Exif tags, IPTC codes,
 and proprietary Panasonic/Lumix codes. Then, this scanner flags the
@@ -36,18 +32,11 @@
 The Image Location Scanner runs as both a Burp and ZAP plug-in.
 Requires:
 
-<<<<<<< HEAD
 * Burp Pro, 1.4 or newer
-  http://portswigger.net/burp/
-* ZAP, 2.4.x or newer
-  https://www.owasp.org/index.php/OWASP_Zed_Attack_Proxy_Project
-=======
-* Burp Pro (not free), 1.4 or newer
   [http://portswigger.net/burp/](ProtSwigger Burp web site)
 * ZAP, 2.4.x or newer
   [https://www.owasp.org/index.php/OWASP_Zed_Attack_Proxy_Project](OWASP
   ZAP web site)
->>>>>>> 7a217894
 
 ## Burp Installation
 
@@ -113,10 +102,6 @@
 That will build the Burp plug-in.  The ZAP plug-in is not yet in the
 GitHub repo and needs Eclipse to build.
 
-<<<<<<< HEAD
-Keywords: Infosec, Burp, ZAP, Audit, Information Exposure, Vulnerability, Privacy
-=======
-
 # Random Future Todos
 
 * Need better testing and examples.
@@ -146,7 +131,6 @@
 * White paper with better examples of "how to fix". 
 
 Keywords: Infosec, Burp, ZAP, Audit, Information Exposure, Vulnerability, GPS, Exif, XMP, IPTC
->>>>>>> 7a217894
 
 <!--
 vim: sw=4 tw=72 spell
