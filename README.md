# Image Location & Privacy Scanner

Passively scans for GPS location and other privacy-related exposures in images during normal
security assessments of websites via plug-ins for both Burp & ZAP.  Image
Location & Privacy Scanner (ILS) assists in situations where end users may post profile
images and possibly give away their home location, e.g. a dating site or
children's chatroom.

More information on this topic, including a white paper
based on a real-world site audit given as a presentation at the New
Jersey chapter of the OWASP organization, can be found at
[www.veggiespam.com/ils/](https://www.veggiespam.com/ils/).

This software finds the GPS information inside of Exif tags, IPTC codes,
and proprietary camera codes. Then, the Image Location & Privacy Scanner flags the
findings in the
Burp Scanner or ZAP Alerts list as an information message.  It would be
up to the auditor to determine if location exposure is truly a security
risk based on context.

Special thanks to my [contributors, listed here](CONTRIBUTORS.md).
Full version history can be found in the [CHANGELOG.md](CHANGELOG.md).

## Sample Run

<p><img width="50%" height="50%" src="img/screenshot-1-burp.png" align="right"/>
Configure the web browser to proxy through Burp or ZAP per the
instructions of those products.  Then, browse to a few sample sites to
see Alerts being raised:</p>

* MetaData Extractor's [SampleOutput page](https://github.com/drewnoakes/metadata-extractor/wiki/SampleOutput)
contains some good images.  But first, in order to view the URLs
below, you may need to obtain a GitHub session cookie first by going to
[MDE on GitHub](https://github.com/drewnoakes/metadata-extractor-images/tree/master/jpg).
    - [iPhone 4](https://raw.githubusercontent.com/drewnoakes/metadata-extractor-images/master/jpg/Apple%20iPhone%204.jpg)
    shows GPS data.
    - [FujiFilm FinePix S1 Pro](https://raw.githubusercontent.com/drewnoakes/metadata-extractor-images/master/jpg/FujiFilm%20FinePixS1Pro%20(1).jpg)
    has embedded IPTC locations and keywords.
    - [Panasonic DMC-TZ10](https://raw.githubusercontent.com/drewnoakes/metadata-extractor-images/master/jpg/Panasonic%20DMC-TZ10.jpg) shows proprietary Panasonic tags including city, state, country along
    with facial recognition information, like the name and age of the person in
    the picture.  Burp screen shot of this shown to the right and ZAP is
	shown below.
* This professional photographer leaves Exif & IPTC data in many photos: [Raia.com](https://raia.com/)

<p align="center"><img width="65%" height="65%"
src="img/screenshot-1-zap.png" align="center"/></p>

The ILS jar file contains a `main()` function, so it is possible to
directly run the scanner from the command line on local files.  The
classpath must contain the ILS jar file along with the supporting jars
for the MetaData Extractor and the Adobe XMP library.  To from the
command line, just do:

```
$ java ...
Java Image Location & Privacy Scanner
Usage: java ILS.class [-h|-t] file1.jpg file2.png file3.txt [...]
	-h : optional specifer to output results in HTML format
	-t : optional specifer to output results in plain text format (default)

# Run main() directly from the Burp jar packaging
java -classpath image-location-scanner-all.jar com.veggiespam.imagelocationscanner.ILS file1.jpg file2.png file3.tiff

# Example command line output
Processing Panasonic DMC-TZ10.jpg :
Location Exif_GPS: 53° 8' 49.65", 8° 10' 45.1"
Location Panasonic: City = OLDENBURG (OLDB.)
Location Panasonic: Country = GERMANY
Location Panasonic: State = OLDENBURG (OLDB.)

Privacy:: Panasonic: Face Recognition Info = Face 1: x: 142 y: 120 width: 76 height: 76 name: NIELS age: 31 years 7 months 15 days
Privacy Panasonic: Internal Serial Number = F541005110191

Processing Panasonic Lumix DMC-LX7.jpg :

Privacy Panasonic: Internal Serial Number = F111311090158

Processing j2.jpg : Location Exif_GPS: 40° 18' 54.92", -74° 39' 37.85"
```

Note the names of the jar files could be different, please confirm them.


# Usage Requirements
The Image Location & Privacy Scanner runs as both a Burp and ZAP plug-in.
The required versions of those packages are:

* Burp Pro, 1.4 or newer from
  [PortSwigger Burp web site](http://portswigger.net/burp/)
* ZAP, 2.7.x or newer from
  [OWASP ZAP web site](https://www.owasp.org/index.php/OWASP_Zed_Attack_Proxy_Project)

## Burp Installation

Burp Application Store: Launch Burp and click Extender tab &rarr;
Bapp Store &rarr; left pane &rarr; Image Location & Privacy Scanner.  In the right window pane, the
version and description of the plug-in will be shown; click the Install
button to download and activate.

Manual Install: Go to Extender &rarr; Extensions &rarr; Add.  Choose the
type as Java, choose the Image Location & Privacy Scanner jar file (you built or
downloaded), leave Standard Output & Error as "Show in UI" and then
click Next.  The next screen will show the "Image Location & Privacy Scanner:
plug-in version 1.0" if successful or display errors on the Error tab.
Click close to return to Burp.

Note: This is a scanner-type plug-in and the scanner is disabled in Burp
Free version.  So, the plug-in will only function inside of Burp Pro.

## ZAP Installation

The Image Location & Privacy Scanner is available as part of the beta channel
in the ZAP Marketplace.  Currently, version 1.0 is present
in the channel and in the ZAP source code tree.  An
[issue](https://github.com/zaproxy/zaproxy/issues/4295) has been
made to elevate version 1.0 into the release channel.

Image Location & Privacy Scanner also can be downloaded and compiled directly
into ZAP.



# <a name="faq"> FAQ
* Why do I see two sets of Exif_GPS coordinates  (or other tag)
	- This means the image has been embedded with multiple Exif tags of
	the same type.  Thus more than one GPS location can appear.  The ILS
	software displays all that are detected.
* You missed the serial number for Camera Type X
	- Could be true.  This information exposure list was built by
	scanning all tags available as part of MDE.  If something new was
	added, then ILS needs to also account for it.  File a bug report
	on GitHub.
* Why does it say "City = " with no city listed
	- It actually says "City = \\0\\0\\0\\0\\0 ..." with maybe 64 nulls.
	In newer versions ILS, we simply filter out strings that start with
	a null character.  We assume someone isn't hiding data there.
* When I use ZAP, nothing shows up
	- Before ZAP 2.7.x, you must manually enabled image scanning with: Tools &rarr; Options &rarr; Display &rarr; Process images in the HTTP requests/responses.
	- If you have images disabled in Global Exclude URL, then the
	passive image scanner, like ILS, will be unable to see the images
	and report on privacy issues.
	- Note: As of promotion to beta and rollout of 1.0 ILS, ZAP will
    passively scan images without additional setting changes (as were
    previously required for 0.4 in ILS/alpha).
* When I use Burp, nothing shows up
	- You probably have the display filter set to hide images, uncheck
	the box on the filter in the Targets tab.

## Build Requirements

* Java 1.6 or newer
* Gradle to build
* &dagger; [Burp Extender API](http://portswigger.net/burp/extender/api/burp_extender_api.zip)
  2.1; uses proprietary license
* &dagger; [MetaData Extractor](https://drewnoakes.com/code/exif/)
  version 2.13.0; uses Apache License v2.0
* &dagger; [XMP Library for Java](https://mvnrepository.com/artifact/com.adobe.xmp/xmpcore/6.0.6)
  version 6.0.6; uses BSD License

&dagger; These will be auto-fetched if you build with Gradle.

The system is built with Gradle: `gradle fatJar`

That will build the Burp plug-in and it can manually be loaded into
<<<<<<< HEAD
Burp.  Version 0.2 of the plug-in is included in ZAP's GitHub repo and
included with ZAP.  To build, use Eclipse.  Version 0.4 is not fully
integrated with ZAP just yet.  It will work with ZAP, just needs to be
properly included into the alpha/beta channels; someone can help with
that please.
=======
Burp.  Version 1.0 of the plug-in is included in ZAP's GitHub repo and
included with ZAP.  To build, use Eclipse.

# Version History

* 0.1 -
	* Initial release
	* It works
* 0.2 -
	* Added location scanning inside IPTC tags and proprietary Panasonic codes
	* Added scanning of png and tiff files
	* Replaced Sanselan with MetaData Extractor and Adobe XMP libraries
* 0.3 -
	* Fixed bugs where some codes Proprietary Camera codes were displayed as
	  ID numbers instead of text
	* Strip out tag that are \\0 null values or array of nulls
	* More testing of IPTC with good results
	* Updated to MetaData Extractor 2.9.1 for new XMP embedded in Exif tag support and
	  other bug fixes
	* Detect multiple instances of categories, for example, if there are
	  many sets of Exif GPS records, all are displayed.
	* Added display of camera serial numbers FujiFilm, Nikon, Olympus,Canon, Sigma 
	* Added display of camera owner name for Canon
	* Added support for HTML formatting in the Burp output
	* Command line version output in text or HTML formats
* 0.4 -
	* New official name: *Image Location & Privacy Scanner*
	* Updated to MetaData Extractor 2.10.1 & XMP Core 6.1.10
	* Some XMP support removed via MDE; XMP tags weren't correct in some
	  cases.  Those tags will be introduced again in a future MDE
	* Removed legacy jar dependencies.
	* Build process is now Gradle only, Makefile is dead
	* Added display of camera serial numbers for Leica, Reconyx Hyper Fire, Reconyx Ultra Fire
	* Now shows name and age of facial recognition in Panasonic cameras
* 1.0 - 
	* Gradle build automatically downloads the Burp API jar, so no
	  need to include code in Git repo any longer
	* Fixed mixed spaces-and-tabs, thanks to ZAP's
	  [@kingthorin](https://github.com/kingthorin)
	* Fixed a chance of an image causing HTML-injection inside of Burp;
	  I theorized it existed (maybe a non-Burp app calling ILS would
	  result in full-blown XSS against the infosec tester), but
	  [@pajswigger](https://github.com/pajswigger) from Burp/Portswigger
	  actually exploited this type of injection in the form
	  of `<i>` tags, since Burp rejects `<script>` tags
	* Nicer Makefile (sigh, yes, I still use make)
	* Enhanced READMEs, FAQs, screenshots, etc
	* ZAP now auto-scans images without the need to "un-hide" images
	* Lots of unit tests via junit inside of ZAP, [@kingthorin](https://github.com/kingthorin) helped a bit
>>>>>>> fd97b97d

# Random Future Todos
* Idea from Burp's @pajwigger:  It's quite common that servers return
  304 not modified. It might be a good trick, if you see a request for
  an image, and there's only 304s in the site map – that in an active
  scan you fetch the image.
* Need better testing and examples.
	* Get more IPTC test images with both location names and GPS
	  positions.  ILS tests for names, but it is unknown if IPTC
	  GPS works as no real world images have been provided for testing.
	* More testing with PNG & TIFF file types.  Burp and ZAP will flag
	  what ever MetaData Extractor finds.
	* Donate any new test images to MetaData Extractor project for
	  better cataloging.
* There is much repeated code.  It would be better to use function
  pointers.  String of subtype, Class type, int[] of TAGS.  One of
  these days, I'll do that.
* Get the ZAP version into the mainline build; at alpha now, we need:
	1. Add i18n support, including a few translations.
	2. Custom wiki page on ZAP website.
	3. Dynamic Load() and Unload() -- is this required for passive scanners.
	4. Help file integration.
* More generalized research.  Images with embedded locations were found
  in a real-world situation with high privacy implications; thus a
  severe audit finding and the impetus for this project.  This images
  have also been seen on other sites with local expectations of privacy.
  However, we need people to try the tool when browsing sensitive sites,
  like dating or children-only social networking sites.  How pervasive
  is the issue on sensitive websites?
* White paper with better examples of "how to fix".
* Get a Eclipse + ZAP environment working so I can test those updates
  easier.
* For unit tests inside of the ZAP integration, add more test images for
  various cameras and location exposure, maybe a loop checking for this.
* For unit tests inside of the ZAP integration, create a test which uses
  different content types.

Keywords: Infosec, Burp, ZAP, Audit, Information Exposure, Vulnerability, GPS, Exif, XMP, IPTC, PII

<!--
vim: sw=4 ts=4 sts=4 spell noexpandtab
--><|MERGE_RESOLUTION|>--- conflicted
+++ resolved
@@ -161,64 +161,13 @@
 
 The system is built with Gradle: `gradle fatJar`
 
-That will build the Burp plug-in and it can manually be loaded into
-<<<<<<< HEAD
+This will build the Burp plug-in and it can manually be loaded into
 Burp.  Version 0.2 of the plug-in is included in ZAP's GitHub repo and
 included with ZAP.  To build, use Eclipse.  Version 0.4 is not fully
 integrated with ZAP just yet.  It will work with ZAP, just needs to be
 properly included into the alpha/beta channels; someone can help with
 that please.
-=======
-Burp.  Version 1.0 of the plug-in is included in ZAP's GitHub repo and
-included with ZAP.  To build, use Eclipse.
-
-# Version History
-
-* 0.1 -
-	* Initial release
-	* It works
-* 0.2 -
-	* Added location scanning inside IPTC tags and proprietary Panasonic codes
-	* Added scanning of png and tiff files
-	* Replaced Sanselan with MetaData Extractor and Adobe XMP libraries
-* 0.3 -
-	* Fixed bugs where some codes Proprietary Camera codes were displayed as
-	  ID numbers instead of text
-	* Strip out tag that are \\0 null values or array of nulls
-	* More testing of IPTC with good results
-	* Updated to MetaData Extractor 2.9.1 for new XMP embedded in Exif tag support and
-	  other bug fixes
-	* Detect multiple instances of categories, for example, if there are
-	  many sets of Exif GPS records, all are displayed.
-	* Added display of camera serial numbers FujiFilm, Nikon, Olympus,Canon, Sigma 
-	* Added display of camera owner name for Canon
-	* Added support for HTML formatting in the Burp output
-	* Command line version output in text or HTML formats
-* 0.4 -
-	* New official name: *Image Location & Privacy Scanner*
-	* Updated to MetaData Extractor 2.10.1 & XMP Core 6.1.10
-	* Some XMP support removed via MDE; XMP tags weren't correct in some
-	  cases.  Those tags will be introduced again in a future MDE
-	* Removed legacy jar dependencies.
-	* Build process is now Gradle only, Makefile is dead
-	* Added display of camera serial numbers for Leica, Reconyx Hyper Fire, Reconyx Ultra Fire
-	* Now shows name and age of facial recognition in Panasonic cameras
-* 1.0 - 
-	* Gradle build automatically downloads the Burp API jar, so no
-	  need to include code in Git repo any longer
-	* Fixed mixed spaces-and-tabs, thanks to ZAP's
-	  [@kingthorin](https://github.com/kingthorin)
-	* Fixed a chance of an image causing HTML-injection inside of Burp;
-	  I theorized it existed (maybe a non-Burp app calling ILS would
-	  result in full-blown XSS against the infosec tester), but
-	  [@pajswigger](https://github.com/pajswigger) from Burp/Portswigger
-	  actually exploited this type of injection in the form
-	  of `<i>` tags, since Burp rejects `<script>` tags
-	* Nicer Makefile (sigh, yes, I still use make)
-	* Enhanced READMEs, FAQs, screenshots, etc
-	* ZAP now auto-scans images without the need to "un-hide" images
-	* Lots of unit tests via junit inside of ZAP, [@kingthorin](https://github.com/kingthorin) helped a bit
->>>>>>> fd97b97d
+
 
 # Random Future Todos
 * Idea from Burp's @pajwigger:  It's quite common that servers return
